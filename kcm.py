--- conflicted
+++ resolved
@@ -129,21 +129,11 @@
         left_most_site = state[0]
 
         for i in range(self.num_sites - 1):
-<<<<<<< HEAD
-            if state[i + 1] == 1:
-                if (state[i] == 1 and np.random.uniform() < .5 + self.prob_transition) or (state[i] == 0 and np.random.uniform() < .5 - self.prob_transition):
-                    state[i] = 1 - state[i]
-        
-        if left_most_site == 1:
-            if (state[-1] == 1 and np.random.uniform() < .5 + self.prob_transition) or (state[-1] == 0 and np.random.uniform() < .5 - self.prob_transition):
-                state[-1] = 1 - state[-1]
-=======
             if state[i + 1] == 1 and np.random.uniform() < self.prob_transition:
                 state[i] = 1 - state[i]
 
         if dummie == 1 and np.random.uniform() < self.prob_transition:
             state[-1] = 1 - state[-1]
->>>>>>> ac570243
 
         return state
 
@@ -563,8 +553,6 @@
 
 
 if __name__ == "__main__":
-    # steps = 50
-    # east_parameter_search(np.arange(-0.5, 0.5, 1./steps))
 
     east_kcm = EastKCM(prob_transition=-0.3, num_burnin_steps=0, num_sites=60, num_steps=100000)
     trajectory = east_kcm.gen_trajectory()
@@ -580,5 +568,4 @@
     
     plt.figure()
     plt.scatter(x=np.arange(len(activity_)), y=activity_)
-    plt.show()
-        +    plt.show()