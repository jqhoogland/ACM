# ------------------------------------------------------------

# Code to implement Kinetically Constrained Models
#
# *References*
# [1] The Fredrickson-Aldersen Model [Frederickson and Alderson 1984](https://journals.aps.org/prl/abstract/10.1103/PhysRevLett.53.1244)
# [2] The East Model [Jackle and Eisinger 1991](https://link.springer.com/article/10.1007/BF01453764)
# [3] [Nicholas B. Tutto 2018](https://tps.phys.tue.nl/lm-live/fa-ising/)

# ------------------------------------------------------------

import logging
from tqdm import tqdm

import numpy as np
import matplotlib.pyplot as plt
import scipy.optimize as optimize

class KCM(object):
    """

    For convenience sake, we interpret the spins as occupation numbers $$0, 1$$
    rather than the conventional up/down $$\pm 1$$.

    This class produces a single trajectory.

    """

    def __init__(self, prob_transition, num_sites, num_steps, num_burnin_steps=0):
        """
        :param float trans_prob: The probability (with value in range [0, 1])
            of a spin flipping if its right neighbor is up (i.e. =1).
        :param int num_sites: The number of sites to include in the chain.
        :param int num_steps: The number of steps to include in a trajectory.
        :param int num_burnin_steps: The number of steps to equilibrate a
            randomly initialized configuration.

        """
        assert prob_transition <= 1 and prob_transition >= 0
        assert num_sites > 1

        self.prob_transition = prob_transition
        self.num_sites = num_sites
        self.num_steps = num_steps
        self.num_burnin_steps = num_burnin_steps

    def _step(self, state):
        raise NotImplementedError("")

    def gen_trajectory(self, init_state=None):
        """
        Generates a trajectory of ``self.num_steps`` steps, preceded by
        ``self.num_burnin_step`` burn-in steps.

        :param (np.array or None) init_state: An optional numpy array of 0s and
            1s that should have size ``(self.num_sites, )``. If None, defaults
            to a randomly chosen array of 0s and 1s.


        :returns (np.array) trajectory: A trajectory of shape
            (self.num_steps, self.num_sites). The rows are states.

        Note: if ``self.num_burnin_steps > 0``, then ``init_state`` will NOT be
            the first entry in trajectories
        """

        state = init_state
        trajectory = np.zeros((self.num_steps, self.num_sites))

        if init_state is None:
            state = np.random.choice([0, 1], size=(self.num_sites, ))

        assert state.shape == (self.num_sites, )

        for _ in range(self.num_burnin_steps - 1): # -1 because we update state once more in the forloop below.
            state = self._step(state)

        for i in range(self.num_steps):
            state = self._step(state)
            trajectory[i, :] = state

        return trajectory

    def activity(self, trajectory):
        activity = 0.
        for i in range(self.num_steps - 1):
            activity += np.sum(trajectory[i, :] != trajectory[i + 1, :])

        return activity /(self.num_steps * self.num_sites)



class EastKCM(KCM):
    """

    The East Model is a kinetic 1-dimensional Ising chain.
     - It's spins are non-interacting.
     - Spin ``i`` can flip with probability ``prob_transition`` iff spin ``i+1``
       (to the right, i.e. "east") is "up"
     - Boundaries are closed.

    For convenience sake, we interpret the spins as occupation numbers $$0, 1$$
    rather than the conventional up/down $$\pm 1$$.

    This class produces a single trajectory.

    """

    def __init__(self, prob_transition, num_sites, num_steps, num_burnin_steps=0):
        """
        :param float trans_prob: The probability (with value in range [0, 1])
            of a spin flipping if its right neighbor is up (i.e. =1).
        :param int num_sites: The number of sites to include in the chain.
        :param int num_steps: The number of steps to include in a trajectory.
        :param int num_burnin_steps: The number of steps to equilibrate a
            randomly initialized configuration.

        """
        super(EastKCM, self).__init__(prob_transition, num_sites, num_steps, num_burnin_steps)

    def _step(self, state):
        """
        Carries out one step on ``state``.
        Iterate over all indices and probabilistically update (with probability
        ``self.prob_transition``) those spins whose right-neighbors have value 0

        """

        dummie = state[0]

        for i in range(self.num_sites - 1):
            if state[i + 1] == 1 and np.random.uniform() < self.prob_transition:
                state[i] = 1 - state[i]
        
        if dummie == 1 and np.random.uniform() < self.prob_transition:
            state[-1] = 1 - state[-1]

        return state

<<<<<<< HEAD
=======
class SoftenedFA(KCM):

    """

    The one-spin softened Fredrickson-Andersen Model is a kinetic 1-dimensional Ising chain.
     - It's spins are non-interacting.
     - Boundaries are periodic.

    For convenience sake, we interpret the spins as occupation numbers $$0, 1$$
    rather than the conventional up/down $$\pm 1$$.

    This class produces a single trajectory.

    # Params
    s is the biasing_field
    gamma is how much faster a mobile site deactivates (in a mobile region) than an immobile site activates (in the same region)
    epsilon is the softening parameter: it determines to what extent sites that are in an immobile region can still activate/deactivate

    # Rates
    The rate for flipping a spin 0 -> 1 is ``= C_i``
    The rate for flipping a spin 1 -> 0 is ``= gamma * C_i``
    The rate of swapping (0, 1) -> (1,0) is ``= rate_swap``

    where ``C_i = \sum_{j \in nn(i)} [n_j+ (\epsilon/2)]``

    This entire class is built off of the description of Elmatad et al. 2010, first column of the second page.

    """

    def __init__(self, s=None, eps=0., gamma=1., num_sites=50, num_steps=100, num_burnin_steps=0):
        """
        :param float s: The biasing field that determines the rate of swaps. Defaults to the critical biasing field value.
        :param float eps: The amount of softening; this allows immobile regions a small probability of becoming mobile
        :param float gamma: The relative rate of inactivation vs activation in the mobile region.
        :Param int num_sites: The number of sites to include in the chain.
        :param int num_steps: The number of steps to include in a trajectory.
        :param int num_burnin_steps: The number of steps to equilibrate a
            randomly initialized configuration.

        """
        super(SoftenedFA, self).__init__(0., num_sites=num_sites, num_steps=num_steps, num_burnin_steps=num_burnin_steps)

        # MODEL PARAMETERS
        self.eps = eps # This captures "activation energy" (U) and "temperature" (T) ~ exp(-U/T)
        self.gamma = gamma # This captures "coupling energy" (J) and "temperature" (J) ~ exp(-J/T)

        if s is None:
            s = self.get_critical_s()

        self.s = s

        # TRANSITION RATES

        # As in Elmatad et al., we have chosen to set lambda, the overall rate of the fast processes to be equal to 1.

        self.rate_swap = self.get_rate_swap_from_s(s)
        self.get_neighbor_constraint = lambda neighbors: (np.sum(neighbors) + np.size(neighbors) * self.eps / 2) # C_i in Elmatad et al.
        self.get_rate_activation = lambda neighbors:  (self.gamma * self.get_neighbor_constraint(neighbors))
        self.get_rate_inactivation = lambda neighbors:  self.get_neighbor_constraint(neighbors)

        # TRANSITION PROBABILITIES

        # Elmatad et al. describes these processes in terms of rates.
        # To get probability that any timestep a transition occurs from rates we use the formula

        # DEBUGGING

        # Just to make sure that the determined rates have the right order of magnitude

        logging.info("Neighboring spins; Rate activation; Rate inactivation")
        for neighbors in [np.array([1, 1]), np.array([1,0 ]), np.array([0, 1]), np.array([0, 0])]:
            logging.info("Neighbors {}".format(neighbors))
            logging.info("Rate Activation {}".format(self.get_rate_activation(neighbors)))
            logging.info("Rate Deactivation {}".format(self.get_rate_inactivation(neighbors)))

        logging.info("Biasing field: {}".format(self.s))
        logging.info("Rate swap: {}".format(self.rate_swap))

    def get_rate_swap_from_s(self, s):
        # Formula 4 in Elmatad et al.
        return (1. - self.gamma + np.sqrt(np.square(1. - self.gamma) + 4. * np.exp(-s) * self.gamma)) / 2.

    def get_critical_s(self):
        # Shorthand for convenience:
        D = self.get_rate_swap_from_s

        # Formula 5 in Elmatad et al.:
        lhs = lambda s: (1. - self.gamma) / (1. + self.eps)
        rhs = lambda s: np.sqrt((1. - self.gamma - D(s) * np.square(1 - np.exp(-s))) +4. * np.exp(-2. * s) * self.gamma) - (1. - np.exp(-s) * D(s))

        # We use a root-solver to find values of s such that this equality holds
        # Since the right-hand-side minus the left-hand-side should equal 0,
        # where we compute D as a function of s.
        sol = optimize.root_scalar(lambda s: rhs(s) - lhs(s), x0=0, x1=.1)

        # TODO: In Elmatad et al., the derived values are in the order of 0.0001-0.01
        # However, this method seems to produce values around .3-.5
        return sol.root

    @staticmethod
    def _get_neighbors(index, state):
        neighbors = []

        # NOTE: We are usingperiodic boundary conditions
        if index == 0:
            neighbors = [state[index + 1], state[len(state) - 1]]
        elif index == len(state) - 1:
            neighbors = [state[index - 1], state[0]]
        else:
            neighbors = [state[index - 1], state[index + 1]]

        return np.array(neighbors)

    @staticmethod
    def _flip(state, i):
        """
        Maps 0 -> 1 or 1 -> 0 at index ``i`` in ``state``
        """
        state[i] = 1 - state[i]
        return state

    def _swap(self, state, i):
        """
        Flips spins ``i`` and ``i+1``.

        Since we are using periodic boundary conditions,
        if ``i`` is the last index in state, ``i+1`` is the first index.
        """
        state[i], state[(i + 1) % self.num_sites] = state[(i + 1) % self.num_sites], state[i]
        return state

    def _step(self, state):

        """
        The probability of switching to a particular state C' is

        P(C -> C') = W(C -> C') / r(C),
        where W(C -> C') is the rate of switching to that state C', and
        where r(C) = sum_{C'} W(C -> C') is the sum of all transition rates

        The set of possible C' given C are all sites within one flip or swap of C.

        See (pg 2. top-left): https://www.researchgate.net/publication/7668956_Chaotic_Properties_of_Systems_with_Markov_Dynamics
        """
        i = np.random.choice(np.arange(self.num_sites, dtype=np.int32))
        neighbors = self._get_neighbors(i, state)

        swap_weight = 0
        flip_weight = 0

        if state[i] == 0:
            # For an immobile state we are interested in the possibilitie of activation.

            flip_weight = self.get_rate_activation(neighbors)

            # There is also the possibility of swapping [0, 1] -> [1, 0]
            if  state[(i + 1) % self.num_sites] == 1:
                swap_weight = self.rate_swap

        else:
            flip_weight = self.get_rate_inactivation(neighbors)

            # There is also the possibility of swapping [1, 0] -> [0, 1]
            if state[(i + 1) % self.num_sites] == 0:
                swap_weight = self.rate_swap

        total_weight = swap_weight + flip_weight

        # Step 2: Decide whether or not to update the state
        # NOTE: This is the step I am most uncertain about!!
        if (np.random.uniform() > np.exp(-total_weight)):
            return state

        # Step 3: If we update, decide whether to flip or swap
        flip_prob = flip_weight / total_weight
        swap_prob = swap_weight / total_weight

        choice = np.random.uniform()

        if choice < flip_prob:
            state[i] = 1 - state[i]
        else:
            state[i], state[(i + 1) % self.num_sites] = state[(i + 1) % self.num_sites], state[i]

        return state

    def activity(self, trajectory):
        activity = 0.
        for i in range(self.num_steps - 1):
            if not np.isclose(trajectory[i, :], trajectory[i + 1, :]).all():
                activity += 1.

        # NOTE: Elmatad et al. mention dividing by N t_obs, but that doesn't really make sense
        # when there is only one local change in successive configurations
        return activity / (self.num_steps) # This is the intensive activity

>>>>>>> 2719ad3c
class TransitionPathSampler(object):
    """

    Described in Supporting Information of Elmatad et al. 2010

    """
    def __init__(self, kcm, observable):
        """
        Takes a kcm model, and can measure the observable over ensembles of trajectories taken from the kcm
        """

        self.kcm = kcm
        self.num_steps = kcm.num_steps
        self.observable = observable

    def _half_shoot(self, trajectory):
        i = np.random.choice(np.arange(self.kcm.num_sites, dtype=np.int32))

        for j in range(i, self.kcm.num_steps -1):
            trajectory[j + 1, :] = self.kcm._step(trajectory[j, :])

        return trajectory

    def _shift(self, trajectory):
        i = np.random.choice(np.arange(self.kcm.num_sites, dtype=np.int32))

        trajectory[:self.kcm.num_steps - i, :] = trajectory[i:, :]

        for j in range(self.kcm.num_steps - i, self.kcm.num_steps -1):
            trajectory[j + 1, :] = self.kcm._step(trajectory[j, :])

        return trajectory

    def _step(self, trajectory):
        # With equal probability we either half-shoot or shift.
        if np.random.uniform() < 0.5:
            return self._half_shoot(trajectory)
        else:
            return self._shift(trajectory)

    def get_trajectory_weight(self, trial_trajectory):
        # See ``accept_trajectory``
        # By default, we except all newly generated trajectories.
        return 1.

    @staticmethod
    def accept_trajectory(energy_prev, energy_curr):
        # By default, we except all newly generated trajectories.
        return True

    def mc_samples(self, num_samples, num_burnin_in_steps=0, verbose=False):
        # TODO: also measure the standard deviations (or do a fancier binning analysis)!

        measurements = np.zeros(num_samples)

        trajectory = self.kcm.gen_trajectory()

        energy_prev = self.get_trajectory_weight(trajectory)
        energy_curr = energy_prev

        for i in range(num_samples):
            measurements[i] = self.observable(trajectory)

            if verbose:
                draw_trajectory(trajectory)

            trial_trajectory = self._step(trajectory)

            energy_prev = energy_curr
            energy_curr = self.get_trajectory_weight(trial_trajectory)

            if self.accept_trajectory(energy_prev, energy_curr):
                trajectory = trial_trajectory

        return measurements

    def mc_average(self, num_samples, num_burnin_in_steps=0, verbose=False):
        return np.mean(self.mc_samples(num_samples, num_burnin_in_steps, verbose))

class SoftenedFATPS(TransitionPathSampler):
    def __init__(self, *args):
        """
        docstring
        """
        super(SoftenedFATPS, self).__init__(*args)
        self.alpha = np.arctan(2. * np.exp(-self.kcm.s) * (1. + self.kcm.eps) / (2. +self.kcm.eps - self.kcm.eps * self.kcm.gamma))
        self.g = np.log(np.tan(self.alpha / 2))


    def get_trajectory_weight(self, trajectory):
        return self.kcm.s * self.kcm.activity(trajectory) - self.g * (np.sum(trajectory[0, :] + trajectory[-1, :]))

    @staticmethod
    def accept_trajectory(energy_prev, energy_curr):
        return np.random.uniform() < min(1, np.exp(energy_prev - energy_curr))



class OneSpinFAKCM(KCM):
    """

    The one-spin Fredrickson-Andersen Model is a kinetic 1-dimensional Ising chain.
     - It's spins are non-interacting.
     - Spin ``i`` can flip with probability ``prob_transition`` iff spin ``i+1``
       (to the right or left, i.e. "east") is "up"
     - Boundaries are closed.

    For convenience sake, we interpret the spins as occupation numbers $$0, 1$$
    rather than the conventional up/down $$\pm 1$$.

    This class produces a single trajectory.

    """

    def __init__(self, prob_transition, prob_swap, num_sites, num_steps, coupling_energy, control_parameter=0., neighbor_constraint=1, num_burnin_steps=0):
        """
        :param float prob_transition: The probability (with value in range [0, 1])
            of a spin flipping if its right neighbor is up (i.e. =1).
        :param int num_sites: The number of sites to include in the chain.
        :param int num_steps: The number of steps to include in a trajectory.
        :param int num_burnin_steps: The number of steps to equilibrate a
            randomly initialized configuration.

        """
        super(OneSpinFAKCM, self).__init__(prob_transition, num_sites, num_steps, num_burnin_steps)
        self.external_field = control_parameter
        self.coupling_energy = coupling_energy
        self.prob_swap = prob_swap
        self.neighbor_constraint = neighbor_constraint

    def _step(self, state):
        """
        Carries out one step on ``state``.
        Iterate over all indices and probabilistically update (with probability
        ``self.prob_transition`` times the number of neighboring up spins)
        those spins whose neighbors have value 0

        """

        # define a random order by which to go through the state
        shuffled_indices = np.random.permutation(self.num_sites)

        tmp_state = state.copy()

        for index in shuffled_indices:

            # check if the neighbor contraint is upheld
            if not self._check_neighbor_constraint(state, index):
                continue

            # attempt a flip
            if np.random.uniform() > self.prob_transition:

                # calculate the change in energy of system after attempted move
                dE = self._energy_change_of_flip(state, index)

                # acceptence probability of the move depends on the change in energy
                if np.random.uniform() < min(1., np.exp(-dE)):
                    tmp_state[index] = 1 - state[index]

            # attempt a swap
            if np.random.uniform() > self.prob_swap and index < len(state) - 1:
                direction = np.random.choice([-1, 1])

                # calculate the change in energy of the system after a swap
                dE = self._energy_change_of_swap(state, index, direction)

                # acceptence probability of the move depends on the change in energy
                if np.random.uniform() < min(1., np.exp(-dE)):
                    tmp_state[index], tmp_state[index + direction] = tmp_state[index + direction], tmp_state[index]

        return tmp_state


    def _energy_change_of_flip(self, state, index):
        """
        Calculate the change in energy that a flip will cause.

        The energy of a site in the site is defined as
        E(site, mobile) = m * J + B
        E(site, inert) = (2 - m) * J - B

        where m is the number of mobile neighbors, J is the coupling energy and B is the inverse temperature of the system.

        :param state (np.array) state: The current state of the system.
        :param int index: The index of the site that is being examined.

        :returns float dE: The change in total energy of the state caused by flipping the site at ``index``.
        """

        if index == 0:
            dE = (-1)**self.identity_func(index, index+1, state) * self.coupling_energy + (-1)**state[index] * self.external_field
        elif index == self.num_sites - 1:
            dE = (-1)**self.identity_func(index, index-1, state) * self.coupling_energy + (-1)**state[index] * self.external_field
        else:
            dE = ((-1)**self.identity_func(index, index + 1, state) + (-1)**self.identity_func(index, index - 1, state)) * self.coupling_energy \
                + (-1)**state[index] * self.external_field

        return dE

    def _energy_change_of_swap(self, state, index, direction):
        """
        Calculate the energy chage caused by swapping two sites in the chain. Because we are dealing with a one dimensional chain
        we can heavily rely on the symmetry of the system to derive the energy change.

        The energy of a site in the site is defined as
        E(site, mobile) = m * J + B
        E(site, inert) = (2 - m) * J - B

        Only the following configurations yield a change in energy.

        [1][0][1][0] -> +4J
        [1][1][0][0] -> -4J

        All other configurations don't change the energy of the system

        :param state (np.array) state: The current state of the system.
        :param int index: The index of the site that is being examined.
        :param int direction: the direction of a swap. -1 is left and +1 is right.

        :returns float dE: The change in total energy of the state caused by flipping the site at ``index``.
        """
        # TODO: correctly handle the edges of the state vector
        # Right now if we are at risk of being at the edge we return - ln(0.5) such that the probability of swapping is 0.5
        if index >= (len(state) - 2) or index < 2:
            return 0.6314718056

        if state[index] == state[index + 2*direction] and state[index - 1] == state[index + 1] and state[index] != state[index + direction]:
            dE = 4 * self.coupling_energy
        elif state[index] == state[index - direction] and state[index + direction] == state[index + 2*direction] and state[index] != state[index + direction]:
            dE = -4 * self.coupling_energy
        else:
            dE = 0

        return dE


    def _check_neighbor_constraint(self, state, index):
        """
        Check if the neighbor constraint is met. The neighbor contstraint says that a site may only perform a move iff it has at least
        ``self.neighbor_constraint`` neighbors that are mobile.

        :param state (np.array) state: The current state of the system.
        :param int index: The index of the site that is being examined.

        :returns bool:
        """

        if index == 0:
            return state[index + 1] == 1
        elif index == len(state) - 1:
            return state[index - 1] == 1
        else:
            return state[index - 1] + state[index + 1] >= self.neighbor_constraint

    def identity_func(self, i, j, state):
        """
        The identity function. It checks if the site at index `i` is equal to the site ate index `j`

        :param state (np.array) state: The current state of the system.
        :param int i: one of the two indices of the sites that are compared
        :param int j: the other of the two indices of the sites that are compared

        :returns int: 1 if i==j and 0 if i!=j
        """
        return int(state[i] == state[j])

def draw_trajectory(trajectory):
    """
    :param (np.array) trajectory: A trajectory of shape
        (self.num_steps, self.num_sites). The rows are states.
    """
    from matplotlib.colors import ListedColormap

    plt.figure(figsize=(7,5))
    cmap = ListedColormap(['w', 'r'])
    plt.matshow(trajectory.T, cmap=cmap, fignum=1, aspect='auto')
    plt.ylabel("Site")
    plt.xlabel("Time step")
    plt.title("Trajectory")

    plt.show()


def sfa_parameter_search(eps_, s_, draw=False):
    """
    Perform a grid search for the paramers `eps` and `s` and visualize the results.

    :param list eps_: list of values for eps that will be considered
    :param list s_: list of values for s that will be considered
    :param bool draw: If True will draw the trajectories that have been generated. The trajectories are shown and not saved.
    """

    # check if input is correct
    assert len(eps_) > 0
    assert len(s_) > 0

    activations = np.zeros((len(eps_), len(s_)))

    for i, eps in enumerate(eps_):
        for j, s in enumerate(s_):
            print("Softening parameter, epsilon: {}; Biasing field, s: {}".format(eps, s))
            fa_kcm = SoftenedFA(gamma=0.25, s=-s, eps=eps, num_burnin_steps=0, num_sites=60, num_steps=600)
            trajectory = fa_kcm.gen_trajectory()
            tps = TransitionPathSampler(fa_kcm, fa_kcm.activity)
            tps.mc_average(100)
            activations[i,j] = fa_kcm.activity(trajectory)

            if draw:
                print("Activity: {}".format(fa_kcm.activity(trajectory)))
                draw_trajectory(trajectory)
    
    plt.figure()
    for i in range(len(eps_)):
        print(activations[i, :])
        plt.scatter(x=s_, y=activations[i, :], label="eps = {}".format(eps_[i]))
    plt.legend()
    plt.ylim(0,1)
    plt.xlabel("s")
    plt.ylabel("k(s)")
    plt.show()

def east_parameter_search(probs):

    assert len(probs) > 0

    activations = []

    for prob in tqdm(probs):
        east_kcm = EastKCM(prob_transition=prob, num_burnin_steps=0, num_sites=60, num_steps=600)
        trajectory = east_kcm.gen_trajectory()
        tps = TransitionPathSampler(east_kcm, east_kcm.activity)
        activations.append(tps.mc_average(100))

    plt.figure()
    for i in range(len(probs)):
        plt.scatter(x=probs, y=activations)
    plt.xlabel("transition probability")
    plt.ylabel("average activation of 100 samples")
    plt.show()



if __name__ == "__main__":
    steps = 50
    east_parameter_search([0 + 2e-3/steps*i for i in range(steps)])<|MERGE_RESOLUTION|>--- conflicted
+++ resolved
@@ -131,211 +131,12 @@
         for i in range(self.num_sites - 1):
             if state[i + 1] == 1 and np.random.uniform() < self.prob_transition:
                 state[i] = 1 - state[i]
-        
+
         if dummie == 1 and np.random.uniform() < self.prob_transition:
             state[-1] = 1 - state[-1]
 
         return state
 
-<<<<<<< HEAD
-=======
-class SoftenedFA(KCM):
-
-    """
-
-    The one-spin softened Fredrickson-Andersen Model is a kinetic 1-dimensional Ising chain.
-     - It's spins are non-interacting.
-     - Boundaries are periodic.
-
-    For convenience sake, we interpret the spins as occupation numbers $$0, 1$$
-    rather than the conventional up/down $$\pm 1$$.
-
-    This class produces a single trajectory.
-
-    # Params
-    s is the biasing_field
-    gamma is how much faster a mobile site deactivates (in a mobile region) than an immobile site activates (in the same region)
-    epsilon is the softening parameter: it determines to what extent sites that are in an immobile region can still activate/deactivate
-
-    # Rates
-    The rate for flipping a spin 0 -> 1 is ``= C_i``
-    The rate for flipping a spin 1 -> 0 is ``= gamma * C_i``
-    The rate of swapping (0, 1) -> (1,0) is ``= rate_swap``
-
-    where ``C_i = \sum_{j \in nn(i)} [n_j+ (\epsilon/2)]``
-
-    This entire class is built off of the description of Elmatad et al. 2010, first column of the second page.
-
-    """
-
-    def __init__(self, s=None, eps=0., gamma=1., num_sites=50, num_steps=100, num_burnin_steps=0):
-        """
-        :param float s: The biasing field that determines the rate of swaps. Defaults to the critical biasing field value.
-        :param float eps: The amount of softening; this allows immobile regions a small probability of becoming mobile
-        :param float gamma: The relative rate of inactivation vs activation in the mobile region.
-        :Param int num_sites: The number of sites to include in the chain.
-        :param int num_steps: The number of steps to include in a trajectory.
-        :param int num_burnin_steps: The number of steps to equilibrate a
-            randomly initialized configuration.
-
-        """
-        super(SoftenedFA, self).__init__(0., num_sites=num_sites, num_steps=num_steps, num_burnin_steps=num_burnin_steps)
-
-        # MODEL PARAMETERS
-        self.eps = eps # This captures "activation energy" (U) and "temperature" (T) ~ exp(-U/T)
-        self.gamma = gamma # This captures "coupling energy" (J) and "temperature" (J) ~ exp(-J/T)
-
-        if s is None:
-            s = self.get_critical_s()
-
-        self.s = s
-
-        # TRANSITION RATES
-
-        # As in Elmatad et al., we have chosen to set lambda, the overall rate of the fast processes to be equal to 1.
-
-        self.rate_swap = self.get_rate_swap_from_s(s)
-        self.get_neighbor_constraint = lambda neighbors: (np.sum(neighbors) + np.size(neighbors) * self.eps / 2) # C_i in Elmatad et al.
-        self.get_rate_activation = lambda neighbors:  (self.gamma * self.get_neighbor_constraint(neighbors))
-        self.get_rate_inactivation = lambda neighbors:  self.get_neighbor_constraint(neighbors)
-
-        # TRANSITION PROBABILITIES
-
-        # Elmatad et al. describes these processes in terms of rates.
-        # To get probability that any timestep a transition occurs from rates we use the formula
-
-        # DEBUGGING
-
-        # Just to make sure that the determined rates have the right order of magnitude
-
-        logging.info("Neighboring spins; Rate activation; Rate inactivation")
-        for neighbors in [np.array([1, 1]), np.array([1,0 ]), np.array([0, 1]), np.array([0, 0])]:
-            logging.info("Neighbors {}".format(neighbors))
-            logging.info("Rate Activation {}".format(self.get_rate_activation(neighbors)))
-            logging.info("Rate Deactivation {}".format(self.get_rate_inactivation(neighbors)))
-
-        logging.info("Biasing field: {}".format(self.s))
-        logging.info("Rate swap: {}".format(self.rate_swap))
-
-    def get_rate_swap_from_s(self, s):
-        # Formula 4 in Elmatad et al.
-        return (1. - self.gamma + np.sqrt(np.square(1. - self.gamma) + 4. * np.exp(-s) * self.gamma)) / 2.
-
-    def get_critical_s(self):
-        # Shorthand for convenience:
-        D = self.get_rate_swap_from_s
-
-        # Formula 5 in Elmatad et al.:
-        lhs = lambda s: (1. - self.gamma) / (1. + self.eps)
-        rhs = lambda s: np.sqrt((1. - self.gamma - D(s) * np.square(1 - np.exp(-s))) +4. * np.exp(-2. * s) * self.gamma) - (1. - np.exp(-s) * D(s))
-
-        # We use a root-solver to find values of s such that this equality holds
-        # Since the right-hand-side minus the left-hand-side should equal 0,
-        # where we compute D as a function of s.
-        sol = optimize.root_scalar(lambda s: rhs(s) - lhs(s), x0=0, x1=.1)
-
-        # TODO: In Elmatad et al., the derived values are in the order of 0.0001-0.01
-        # However, this method seems to produce values around .3-.5
-        return sol.root
-
-    @staticmethod
-    def _get_neighbors(index, state):
-        neighbors = []
-
-        # NOTE: We are usingperiodic boundary conditions
-        if index == 0:
-            neighbors = [state[index + 1], state[len(state) - 1]]
-        elif index == len(state) - 1:
-            neighbors = [state[index - 1], state[0]]
-        else:
-            neighbors = [state[index - 1], state[index + 1]]
-
-        return np.array(neighbors)
-
-    @staticmethod
-    def _flip(state, i):
-        """
-        Maps 0 -> 1 or 1 -> 0 at index ``i`` in ``state``
-        """
-        state[i] = 1 - state[i]
-        return state
-
-    def _swap(self, state, i):
-        """
-        Flips spins ``i`` and ``i+1``.
-
-        Since we are using periodic boundary conditions,
-        if ``i`` is the last index in state, ``i+1`` is the first index.
-        """
-        state[i], state[(i + 1) % self.num_sites] = state[(i + 1) % self.num_sites], state[i]
-        return state
-
-    def _step(self, state):
-
-        """
-        The probability of switching to a particular state C' is
-
-        P(C -> C') = W(C -> C') / r(C),
-        where W(C -> C') is the rate of switching to that state C', and
-        where r(C) = sum_{C'} W(C -> C') is the sum of all transition rates
-
-        The set of possible C' given C are all sites within one flip or swap of C.
-
-        See (pg 2. top-left): https://www.researchgate.net/publication/7668956_Chaotic_Properties_of_Systems_with_Markov_Dynamics
-        """
-        i = np.random.choice(np.arange(self.num_sites, dtype=np.int32))
-        neighbors = self._get_neighbors(i, state)
-
-        swap_weight = 0
-        flip_weight = 0
-
-        if state[i] == 0:
-            # For an immobile state we are interested in the possibilitie of activation.
-
-            flip_weight = self.get_rate_activation(neighbors)
-
-            # There is also the possibility of swapping [0, 1] -> [1, 0]
-            if  state[(i + 1) % self.num_sites] == 1:
-                swap_weight = self.rate_swap
-
-        else:
-            flip_weight = self.get_rate_inactivation(neighbors)
-
-            # There is also the possibility of swapping [1, 0] -> [0, 1]
-            if state[(i + 1) % self.num_sites] == 0:
-                swap_weight = self.rate_swap
-
-        total_weight = swap_weight + flip_weight
-
-        # Step 2: Decide whether or not to update the state
-        # NOTE: This is the step I am most uncertain about!!
-        if (np.random.uniform() > np.exp(-total_weight)):
-            return state
-
-        # Step 3: If we update, decide whether to flip or swap
-        flip_prob = flip_weight / total_weight
-        swap_prob = swap_weight / total_weight
-
-        choice = np.random.uniform()
-
-        if choice < flip_prob:
-            state[i] = 1 - state[i]
-        else:
-            state[i], state[(i + 1) % self.num_sites] = state[(i + 1) % self.num_sites], state[i]
-
-        return state
-
-    def activity(self, trajectory):
-        activity = 0.
-        for i in range(self.num_steps - 1):
-            if not np.isclose(trajectory[i, :], trajectory[i + 1, :]).all():
-                activity += 1.
-
-        # NOTE: Elmatad et al. mention dividing by N t_obs, but that doesn't really make sense
-        # when there is only one local change in successive configurations
-        return activity / (self.num_steps) # This is the intensive activity
-
->>>>>>> 2719ad3c
 class TransitionPathSampler(object):
     """
 
@@ -647,7 +448,7 @@
             if draw:
                 print("Activity: {}".format(fa_kcm.activity(trajectory)))
                 draw_trajectory(trajectory)
-    
+
     plt.figure()
     for i in range(len(eps_)):
         print(activations[i, :])
